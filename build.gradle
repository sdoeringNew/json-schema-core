/*
 * Copyright (c) 2014, Francis Galiegue (fgaliegue@gmail.com)
 *
 * This software is dual-licensed under:
 *
 * - the Lesser General Public License (LGPL) version 3.0 or, at your option, any
 *   later version;
 * - the Apache Software License (ASL) version 2.0.
 *
 * The text of this file and of both licenses is available at the root of this
 * project or, if you have the jar distribution, in directory META-INF/, under
 * the names LGPL-3.0.txt and ASL-2.0.txt respectively.
 *
 * Direct link to the sources:
 *
 * - LGPL 3.0: https://www.gnu.org/licenses/lgpl-3.0.txt
 * - ASL 2.0: http://www.apache.org/licenses/LICENSE-2.0.txt
 */

apply(plugin: "java");
apply(plugin: "maven");
apply(plugin: "signing");
apply(plugin: "osgi");
apply(plugin: "idea");
apply(plugin: "eclipse");

group = "com.github.java-json-tools";
version = "1.2.8";
sourceCompatibility = "1.6";
targetCompatibility = "1.6"; // defaults to sourceCompatibility

/*
 * Repositories to use
 */
repositories {
    mavenCentral();
}

/*
 * List of dependencies
 */
dependencies {
    compile(group: "com.github.fge", name: "jackson-coreutils", version: "1.8");
    compile(group: "com.github.fge", name: "uri-template", version: "0.9");
    // FIXME: no javadoc
<<<<<<< HEAD
    compile(group: "org.mozilla", name: "rhino", version: "1.7.7.1");
    compile(group: "com.google.code.findbugs", name: "jsr305", version: "3.0.1");
    testCompile(group: "org.testng", name: "testng", version: "6.10") {
=======
    compile(group: "org.mozilla", name: "rhino", version: "1.7R4");
    compile(group: "com.google.code.findbugs", name: "jsr305", version: "2.0.1");
    testCompile(group: "org.testng", name: "testng", version: "6.8.7") {
>>>>>>> 16506680
        exclude(group: "junit", module: "junit");
        exclude(group: "org.beanshell", module: "bsh");
        exclude(group: "org.yaml", module: "snakeyaml");
    };
    testCompile(group: "org.mockito", name: "mockito-core", version: "2.4.2");
    testCompile(group: "org.easytesting", name: "fest-assert", version: "1.4");
}

javadoc.options.links("http://docs.oracle.com/javase/6/docs/api/");
javadoc.options.links("http://jsr-305.googlecode.com/svn/trunk/javadoc/");
javadoc.options.links("http://fasterxml.github.com/jackson-databind/javadoc/2.2.0/");
javadoc.options.links("http://fasterxml.github.com/jackson-core/javadoc/2.2.0/");
javadoc.options.links("http://docs.guava-libraries.googlecode.com/git-history/v16.0.1/javadoc/");
javadoc.options.links("http://fge.github.io/btf/");
javadoc.options.links("http://fge.github.io/msg-simple/");
javadoc.options.links("http://fge.github.io/jackson-coreutils/");
javadoc.options.links("http://fge.github.io/uri-template/");

/*
 * Necessary! Otherwise TestNG will not be used...
 *
 * Also, we don't want gradle's default HTML report: it does not support
 * parameterized tests which I use a _lot_.
 */
test {
    useTestNG() {
        useDefaultListeners = true;
    };
}

/*
 * Necessary to generate the source and javadoc jars
 */
task sourcesJar(type: Jar, dependsOn: classes) {
    classifier = "sources";
    from sourceSets.main.allSource;
    duplicatesStrategy("exclude");
}

/*
 * Javadoc: we need to tell where the overview.html is, it will not pick it up
 * automatically...
 */

javadoc {
    options.overview = "src/main/java/overview.html";
}

task javadocJar(type: Jar, dependsOn: javadoc) {
    classifier = "javadoc";
    from javadoc.destinationDir;
    duplicatesStrategy("exclude");
}

artifacts {
    archives jar;
    archives sourcesJar;
    archives javadocJar;
}

task wrapper(type: Wrapper) {
    gradleVersion = "3.5";
    distributionUrl = "http://services.gradle.org/distributions/gradle-${gradleVersion}-all.zip";
}

task pom << {
    pom {}.writeTo("${projectDir}/pom.xml");
}

/*
 * SIGNING
 */

project.ext {
    description = "Core processing architecture for json-schema-validator";
    scmUrl = sprintf("git@github.com:java-json-tools/%s.git", name);
    projectURL = sprintf("https://github.com/java-json-tools/%s", name);
    sonatypeStaging = "https://oss.sonatype.org/service/local/staging/deploy/maven2/";
    sonatypeSnapshots = "https://oss.sonatype.org/content/repositories/snapshots/";
};

task checkSigningRequirements << {
    def requiredProperties = [ "sonatypeUsername", "sonatypePassword" ];
    def noDice = false;
    requiredProperties.each {
        if (project.properties[it] == null) {
            noDice = true;
            System.err.printf("property \"%s\" is not defined!", it)
        }
    }
    if (noDice)
        throw new IllegalStateException("missing required properties for " +
            "upload");
}

uploadArchives {
    dependsOn(checkSigningRequirements);
    repositories {
        mavenDeployer {
            beforeDeployment {
                MavenDeployment deployment -> signing.signPom(deployment);
            }

            repository(url: "${sonatypeStaging}") {
                authentication(
                    userName: project.properties["sonatypeUsername"],
                    password: project.properties["sonatypePassword"]
                );
            }

            snapshotRepository(url: "${sonatypeSnapshots}") {
                authentication(
                    userName: project.properties["sonatypeUsername"],
                    password: project.properties["sonatypePassword"]
                );
            }
        }
    }
}

/*
 * Configure pom.xml on install, uploadArchives
 */
[
    install.repositories.mavenInstaller,
    uploadArchives.repositories.mavenDeployer
]*.pom*.whenConfigured { pom ->
    pom.project {
        name "${project.name}";
        packaging "jar";
        description "${project.ext.description}";
        url "${projectURL}";

        scm {
            url "${scmUrl}";
            connection "scm:git:${scmUrl}";
            developerConnection "scm:git:${scmUrl}";
        }

        licenses {
            license {
                name "Lesser General Public License, version 3 or greater";
                url "http://www.gnu.org/licenses/lgpl.html";
                distribution "repo";
            };
            license {
                name "Apache Software License, version 2.0";
                url "http://www.apache.org/licenses/LICENSE-2.0";
                distribution "repo";
            }
        }

        developers {
            developer {
                id "huggsboson";
                name "John Huffaker";
                email "jhuffaker+java-json-tools@gmail.com";
            }
        }
    }
}

ext.forRelease = !version.endsWith("-SNAPSHOT");
signing {
    required { forRelease && gradle.taskGraph.hasTask("uploadArchives") };
    sign configurations.archives;
}
<|MERGE_RESOLUTION|>--- conflicted
+++ resolved
@@ -43,15 +43,9 @@
     compile(group: "com.github.fge", name: "jackson-coreutils", version: "1.8");
     compile(group: "com.github.fge", name: "uri-template", version: "0.9");
     // FIXME: no javadoc
-<<<<<<< HEAD
     compile(group: "org.mozilla", name: "rhino", version: "1.7.7.1");
     compile(group: "com.google.code.findbugs", name: "jsr305", version: "3.0.1");
     testCompile(group: "org.testng", name: "testng", version: "6.10") {
-=======
-    compile(group: "org.mozilla", name: "rhino", version: "1.7R4");
-    compile(group: "com.google.code.findbugs", name: "jsr305", version: "2.0.1");
-    testCompile(group: "org.testng", name: "testng", version: "6.8.7") {
->>>>>>> 16506680
         exclude(group: "junit", module: "junit");
         exclude(group: "org.beanshell", module: "bsh");
         exclude(group: "org.yaml", module: "snakeyaml");
