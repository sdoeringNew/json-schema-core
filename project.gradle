--- conflicted
+++ resolved
@@ -21,11 +21,7 @@
  * Project-specific settings. Unfortunately we cannot put the name in there!
  */
 group = "com.github.fge";
-<<<<<<< HEAD
 version = "2.0.0-SNAPSHOT";
-=======
-version = "1.2.3";
->>>>>>> be424836
 sourceCompatibility = "1.6";
 targetCompatibility = "1.6"; // defaults to sourceCompatibility
 
